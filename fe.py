--- conflicted
+++ resolved
@@ -27,13 +27,7 @@
 import unicodedata
 import webbrowser
 
-<<<<<<< HEAD
-from xml.sax.saxutils import escape, unescape
-from lxml.etree import parse
-useLXML = True
-=======
 from web_little import escape_XML, unescape_XML
->>>>>>> 27235f89
 
 log_level = 100  # default
 critical = logging.critical
