--- conflicted
+++ resolved
@@ -41,11 +41,7 @@
 #################################################################
 # Constants and mappings
 #################################################################
-<<<<<<< HEAD
-# fmt: off
-=======
 # fmt: off yapf: disable
->>>>>>> 74fa7e8b
 
 PARTICLES = {"al", "bin", "da", "de", "de la", "Du", "la",
              "van", "van den", "van der", "von",
@@ -289,11 +285,7 @@
 # url not original bibtex standard, but is common,
 # so I include it here and also include it in the note in emit_biblatex.
 
-<<<<<<< HEAD
-# fmt: on
-=======
 # fmt: on yapf: enable
->>>>>>> 74fa7e8b
 #################################################################
 # Utility functions
 #################################################################
