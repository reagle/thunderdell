#!/usr/bin/env python3
# -*- coding: utf-8 -*-
#
# This file is part of Thunderdell/BusySponge
# <http://reagle.org/joseph/2009/01/thunderdell>
# (c) Copyright 2009-2017 by Joseph Reagle
# Licensed under the GPLv3, see <http://www.gnu.org/licenses/gpl-3.0.html>
#

"""Extract a bibliography from a Freeplane mindmap"""

# TODO
# *  use argparse;

import codecs
from cgi import escape, parse_qs
from collections import OrderedDict
import logging
from lxml.etree import parse
from optparse import OptionParser
import os
import re
from subprocess import call
import sys
import time
import urllib.parse
import unicodedata
import webbrowser

from web_little import escape_XML, unescape_XML

log_level = 100  # default
critical = logging.critical
info = logging.info
dbg = logging.debug

useLXML = True
HOME = os.path.expanduser('~')
DEFAULT_MAPS = (HOME + '/joseph/readings.mm',)

TMP_DIR = HOME + '/tmp/.fe/'
if not os.path.isdir(TMP_DIR):
    os.makedirs(TMP_DIR)

#################################################################
# Constants and mappings
#################################################################

MONTH2DIGIT = {
    'jan': '1', 'feb': '2', 'mar': '3',
    'apr': '4', 'may': '5', 'jun': '6',
    'jul': '7', 'aug': '8', 'sep': '9',
    'oct': '10', 'nov': '11', 'dec': '12'}
DIGIT2MONTH = dict((v, k) for k, v in MONTH2DIGIT.items())


# happy to keep using bibtex:address alias of bibtex:location
# keep t, ot, and et straight
BIBLATEX_SHORTCUTS = OrderedDict([
    ('id', 'identifier'),
    ('a', 'address'),
    ('ad', 'addendum'),
    ('an', 'annotation'),
    ('au', 'author'),
    ('bt', 'booktitle'),
    ('ch', 'chapter'),
    ('doi', 'doi'),
    ('e', 'editor'),
    ('ed', 'edition'),
    ('et', 'eventtitle'),
    ('g', 'genre'),
    ('hp', 'howpublished'),
    ('in', 'institution'),
    ('i', 'isbn'),
    ('j', 'journal'),
    ('kw', 'keyword'),
    ('mm', 'custom2'),     # mindmap file name
    ('nt', 'note'),
    ('or', 'organization'),
    ('ol', 'origlanguage'), ('od', 'origdate'), ('op', 'origpublisher'),
    ('ot', 'type'),        # org's manual or report subtype, eg W3C REC
    ('ps', 'pubstate'),    # in press, submitted
    ('pp', 'pages'),
    ('pa', 'pagination'),
    ('p', 'publisher'),
    ('r', 'custom1'),      # read date
    ('sc', 'school'),
    ('se', 'series'),
    ('t', 'entry_type'),   # bibtex type
    ('tr', 'translator'),
    ('ti', 'title'), ('st', 'shorttitle'),
    ('rt', 'retype'),
    ('v', 'volume'), ('is', 'issue'), ('n', 'number'),
    ('d', 'date'), ('y', 'year'), ('m', 'month'), ('da', 'day'),
    ('url', 'url'),
    ('urld', 'urldate'),
    ('ve', 'venue'),
    ('c3', 'catalog'), ('c4', 'custom4'), ('c5', 'custom5'),
    ])

CSL_SHORTCUTS = OrderedDict([
    # title (csl:container) fields that also give type
    # hints towards the richer csl:types
    ('cj', 'c_journal'),  # containing_journal
    ('cm', 'c_magazine'),
    ('cn', 'c_newspaper'),
    ('cd', 'c_dictionary'),
    ('cy', 'c_encyclopedia'),
    ('cf', 'c_forum'),  # for post
    ('cb', 'c_blog'),
    ('cw', 'c_web'),
    ])

BIB_SHORTCUTS = BIBLATEX_SHORTCUTS.copy()
BIB_SHORTCUTS.update(CSL_SHORTCUTS)

BIB_FIELDS = dict([(field, short) for short, field in
                  BIB_SHORTCUTS.items()])

CSL_FIELDS = dict([(field, short) for short, field in
                  CSL_SHORTCUTS.items()])

CONTAINERS = list(CSL_SHORTCUTS.values())
CONTAINERS.append('organization')

BIBLATEX_TYPES = {
    'article',
    'book',
    'booklet',
    'collection',    # the larger mutli-author book with editor
    'inbook',        # chapter in a book by a single author
    'incollection',  # chapter in multi-authored book with editor
    'inproceedings',
    'manual',
    'mastersthesis',
    'misc',
    'phdthesis',
    'report',
    'unpublished',
    'patent',
    'periodical',
    'proceedings',
    'online',
    }

CSL_TYPES = {
    'article',
    'article-magazine',
    'article-newspaper',
    'article-journal',
    'bill',
    'book',
    'broadcast',
    'chapter',
    'dataset',
    'entry',
    'entry-dictionary',
    'entry-encyclopedia',
    'figure',
    'graphic',
    'interview',
    'legislation',
    'legal_case',
    'manuscript',
    'map',
    'motion_picture',
    'musical_score',
    'pamphlet',
    'paper-conference',
    'patent',
    'post',
    'post-weblog',
    'personal_communication',
    'report',
    'review',
    'review-book',
    'song',
    'speech',
    'thesis',
    'treaty',
    'webpage',
    }

BIB_TYPES = BIBLATEX_TYPES | CSL_TYPES

# http://reagle.org/joseph/2013/08/bib-mapping.html
CSL_BIBLATEX_TYPE_MAP = OrderedDict([
    # ordering is important so in the reverse mapping online => webpage
    ('article-journal',         'article'),
    ('article-magazine',        'article'),
    ('article-newspaper',       'article'),
    ('chapter',                 'incollection'),
    ('entry',                   'incollection'),
    ('entry-dictionary',        'inreference'),
    ('entry-encyclopedia',      'inreference'),
    ('legal_case',              'misc'),
    ('manuscript',              'unpublished'),
    ('thesis',                  'phdthesis'),
    ('thesis',                  'mastersthesis'),
    ('pamphlet',                'booklet'),
    ('paper-conference',        'inproceedings'),
    ('personal_communication',  'letter'),
    ('post',                    'online'),
    ('post-weblog',             'online'),
    ('webpage',                 'online'),
    ])

BIBLATEX_CSL_TYPE_MAP = OrderedDict((v, k) for k, v in
                                    list(CSL_BIBLATEX_TYPE_MAP.items()))

BIBLATEX_CSL_FIELD_MAP = OrderedDict([
    ('address',        'publisher-place'),
    ('annotation',     'abstract'),
    ('booktitle',      'container-title'),
    ('chapter',        'chapter-number'),
    ('doi',            'DOI'),
    ('eventtitle',     'event'),
    ('institution',    'publisher'),
    ('isbn',           'ISBN'),
    ('journal',        'container-title'),
    ('organization',   'publisher'),
    ('number',         'issue'),
    ('type',           'genre'),
    ('pages',          'page'),
    ('pagination',     'locators'),
    ('school',         'publisher'),
    ('series',         'collection-title'),
    ('shorttitle',     'title-short'),
    ('url',            'URL'),
    ('urldate',        'accessed'),
    ('venue',          'event-place'),
    ('catalog',        'call-number'),
    ])

CSL_BIBLATEX_FIELD_MAP = OrderedDict((v, k) for k, v in
                                     list(BIBLATEX_CSL_FIELD_MAP.items()))


# https://en.wikipedia.org/wiki/Template:Citation
BIBLATEX_WP_FIELD_MAP = OrderedDict([
    ('c_journal',       'journal'),
    ('c_magazine',      'magazine'),
    ('c_newspaper',     'newspaper'),
    ('c_dictionary',    'work'),
    ('c_encyclopedia',  'work'),
    ('c_forum',         'work'),
    ('c_blog',          'work'),
    ('c_web',           'work'),
    ('urldate',         'accessdate'),
    ('address',         'publication-place'),
    ('booktitle',       'title'),
    ('origdate',        'orig-year'),
])

WP_BIBLATEX_FIELD_MAP = OrderedDict((v, k) for k, v in
                                    list(BIBLATEX_WP_FIELD_MAP.items()))


BIBTEX_FIELDS = {
    'address', 'annote', 'author', 'booktitle', 'chapter',
    'crossref', 'edition', 'editor', 'howpublished', 'institution', 'journal',
    'key', 'month', 'note', 'number', 'organization', 'pages', 'publisher',
    'school', 'series', 'title', 'type', 'volume', 'year'}

BIBLATEX_FIELDS = BIBTEX_FIELDS | {
    'addendum', 'annotation',
    'catalog', 'custom1', 'custom2', 'custom4', 'custom5',
    'date', 'day', 'doi', 'entry_type', 'eventtitle',
    'identifier', 'isbn', 'issue', 'keyword',
    'origdate', 'origlanguage', 'origpublisher''origyear',
    'pagination', 'pubstate', 'retype', 'shorttitle',
    'translator', 'url', 'urldate', 'venue'}


# url not original bibtex standard, but is common,
# so I include it here and also include it in the note in emit_biblatex.


#################################################################
# Utility functions
#################################################################

def pretty_tabulate_list(mylist, cols=3):
    pairs = ["\t".join(
        ['%20s' % j for j in mylist[i:i+cols]]
            ) for i in range(0, len(mylist), cols)]
    print(("\n".join(pairs)))
    print("\n")


def pretty_tabulate_dict(mydict, cols=3):
    pretty_tabulate_list(
        sorted(['%s:%s' % (key, value)
               for key, value in list(mydict.items())]), cols)


def escape_latex(text):
    text = text.replace('$', '\$') \
        .replace('&', r'\&') \
        .replace('%', r'\%') \
        .replace('#', r'\#') \
        .replace('_', r'\_') \
        .replace('{', r'\{') \
        .replace('}', r'\}') \
        .replace('~', r'\~{}') \
        .replace('^', r'\^{}')
    return text


def strip_accents(text):
    """strip accents and those chars that can't be stripped"""
    # >>> strip_accents(u'nôn-åscîî')
    # ^ fails because of doctest bug u'non-ascii'
    try:    # test if ascii
        text.encode('ascii')
    except UnicodeEncodeError:
        return ''.join(x for x in unicodedata.normalize('NFKD', text)
                       if unicodedata.category(x) != 'Mn')
    else:
        return text


def normalize_whitespace(text):
    """Remove redundant whitespace from a string, including before comma
    >>> normalize_whitespace('sally, joe , john')
    'sally, joe, john'

    """
    text = text.replace(" ,", ",")
    text = ' '.join(text.split())
    return text


#################################################################
# Entry construction
#################################################################

ARTICLES = {'a', 'an', 'the'}
CONJUNCTIONS = {'and', 'but', 'nor', 'or'}
SHORT_PREPOSITIONS = {'among', 'as', 'at', 'by', 'for', 'from', 'in',
                      'of', 'on', 'out', 'per', 'to', 'upon', 'with', }
BORING_WORDS = {'', 're'} | ARTICLES | CONJUNCTIONS | SHORT_PREPOSITIONS


def identity_add_title(ident, title):
    """Return a non-colliding identity.

    Disambiguate keys by appending the first letter of first
    3 significant words (i.e., no WP:namespace, articles, conjunctions
    or short prepositions). If only one word, use first, penultimate,
    and last character.

    >>> identity_add_title('Wikipedia 2008', 'Wikipedia:Neutral Point of View')
    'Wikipedia 2008npv'

    """

    suffix = ''
    clean_title = title.replace('Wikipedia:', ''
                       ).replace('Category:', ''
                       ).replace('WikiEN-l', ''
                       ).replace('Wikipedia-l', ''
                       ).replace('Wiki-l', ''
                       ).replace('Wiktionary-l', ''
                       ).replace('Foundation-l', ''
                       ).replace('Textbook-l', ''
                       ).replace('.0', ''
                       ).replace("'", "")

    not_alphanum_pat = re.compile("[^a-zA-Z0-9']")
    title_words = not_alphanum_pat.split(clean_title.lower())

    if len(title_words) == 1:
        suffix = title_words[0][0] + title_words[0][-2] + title_words[0][-1]
    else:
        suffix = ''.join([word[0] for word in title_words
                          if word not in BORING_WORDS])
        suffix = suffix[:3]
    ident = ident + suffix
    return ident


def identity_increment(ident, entries):
    """Increment numerical suffix of identity until no longer collides with
    pre-existing entry(s) in the entries dictionary.

    >>> identity_increment('Wikipedia 2008npv',\
    {'Wikipedia 2008npv': {'title': 'Wikipedia:No Point of View',\
    'author': [('', '', 'Wikipedia', '')], 'year': '2008'}})
    'Wikipedia 2008npv1'

    """

    while ident in entries:    # if it still collides
        # dbg("\t trying     %s crash w/ %s"% (ident, entries[ident]['title']))
        if ident[-1].isdigit():
            suffix = int(ident[-1])
            suffix += 1
            ident = ident[0:-1] + str(suffix)
        else:
            ident += '1'
        # dbg("\t yielded    %s" % ident)
    return ident


def get_ident(entry, entries, delim=""):
    """Create an identifier (key) for the entry"""

    last_names = []
    for first, von, last, jr in entry['author']:
        last_names.append(von.replace(' ', '') + last.replace(' ', ''))
    if len(last_names) == 1: name_part = last_names[0]
    elif len(last_names) == 2: name_part = delim.join(last_names[0:2])
    elif len(last_names) == 3: name_part = delim.join(last_names[0:3])
    elif len(last_names) > 3:
        name_part = last_names[0] + 'Etal'

    if 'year' not in entry:
        entry['year'] = '0000'
    year_delim = ' ' if delim else ''
    ident = year_delim.join((name_part, entry['year']))
    # info("ident = %s '%s'" % (type(ident), ident))
    # remove chars not permitted in xml name/id attributes
    ident = ident.replace(':', '').replace("'", "")
    # remove some punct and strong added by walk_freeplane.query_highlight
    ident = ident.replace('.', ''
                         ).replace('<strong>', ''
                         ).replace('</strong>', '')
    # info("ident = %s '%s'" % (type(ident), ident))
    ident = strip_accents(ident)  # bibtex doesn't handle unicode in keys well
    if ident[0].isdigit():        # pandoc forbids keys starting with digits
        ident = 'a' + ident

    ident = identity_add_title(ident, entry['title'])    # get title suffix
    if ident in entries:    # there is a collision
        ident = identity_increment(ident, entries)
    # info("ident = %s '%s' in %s" % (type(ident), ident, entry['_mm_file']))
    ident = ident.replace('@', '')  # remove '@' citation designator
    return str(ident)


def pull_citation(entry):
    """Modifies entry with parsed citation

    Uses this convention: "d=20030723 j=Research Policy v=32 n=7 pp=1217-1241"

    """

    entry['custom2'] = entry['_mm_file'].split('/')[-1]

    if 'cite' in entry:
        citation = entry['cite']
        # dbg("citation = '%s'" % (citation))
        # split around tokens of length 1-3;
        #     get rid of first empty string of results
        EQUAL_PAT = re.compile(r'(\w{1,3})=')
        cites = EQUAL_PAT.split(citation)[1:]

        # 2 refs to an iterable are '*' unpacked and rezipped
        cite_pairs = list(zip(*[iter(cites)] * 2))
        for short, value in cite_pairs:
            try:
                entry[BIB_SHORTCUTS[short]] = value.strip()
            except KeyError as error:
                print(("Key error on ", error,
                       entry['title'], entry['_mm_file']))
    else:
        entry['date'] = '0000'

    # if 'url' in entry and entry['url'] is not None:
    #     if any([site in entry['url'] for site in ('books.google', 'jstor')]):
    #         entry['url'] = entry['url'].split('&')[0]

<<<<<<< HEAD
    if 'custom1' in entry:          # read/accessed date
=======
    if 'custom1' in entry and 'url' in entry:  # read/accessed date for URLs
>>>>>>> be7efc85
        entry['urldate'] = "%s-%s-%s" % (
            entry['custom1'][0:4],  # year
            entry['custom1'][4:6],  # month
            entry['custom1'][6:8])  # day
        del entry['custom1']

    if 'month' in entry:
        month_tmp = entry['month']
        if ' ' in month_tmp:
            month, day = month_tmp.split()
            entry['day'] = day
        else:
            month = month_tmp
        try:
            entry['month'] = MONTH2DIGIT[month[0:3].lower()]
        except KeyError:
            entry['issue'] = entry['month']
            del entry['month']

    # bibtex:year, month, day -> biblatex 0.9+:date
    if 'year' in entry and 'date' not in entry:
        date = entry['year']
        if 'month' in entry:
            date += '-%02d' % int(entry['month'])
            if 'day' in entry:
                if '-' not in entry['day']:
                    date += '-%02d' % int(entry['day'])
                else:  # a range
                    start_date, end_date = entry['day'].split('-')
                    date = date + '-%02d' % int(start_date) + \
                        '/' + date + '-%02d' % int(end_date)
        entry['date'] = date

    # biblatex 0.9+:date -> bibtex:year
    if 'date' in entry:
        date = entry['date']
        if '/' in date:
            # biblatex permits ranges delimited by '/', but I do not
            raise Exception("'/' should not be in date.")
        elif '-' in date:
            date_parts = date.split('-')  # '2009-05-21'
        else:                             # '20090521'
            # filter drops empty strings
            date_parts = [_f for _f in [date[0:4], date[4:6], date[6:8]] if _f]
        if len(date_parts) == 3:
            entry['year'], entry['month'], entry['day'] = date_parts
            date = '%s-%s-%s' % (date_parts[0], date_parts[1], date_parts[2])
        elif len(date_parts) == 2:
            entry['year'], entry['month'] = date_parts
            date = '%s-%s' % (date_parts[0], date_parts[1])
        else:
            entry['year'] = date_parts[0]
            date = '%s' % (date_parts[0])
        entry['date'] = date

    if ': ' in entry['title']:
        if not entry['title'].startswith('Re:'):
            entry['shorttitle'] = entry['title'].split(':')[0].strip()

    if 'url' in entry and 'oldid' in entry['url']:
        url = entry['url']
        url = url.rsplit('#', 1)[0]  # remove fragment
        query = url.split('?', 1)[1]
        queries = parse_qs(query)
        oldid = queries['oldid'][0]
        entry['shorttitle'] = '%s (oldid=%s)' % (entry['title'], oldid)
        if not opts.long_url:  # short URLs
            base = 'http://%s' % url.split('/')[2]
            oldid = '/?oldid=%s' % oldid
            diff = '&diff=' + queries['diff'][0] if 'diff' in queries else ''
            entry['url'] = base + oldid + diff

    if 'editor' in entry:
        entry['editor'] = parse_names(entry['editor'])
    if 'translator' in entry:
        entry['translator'] = parse_names(entry['translator'])

#################################################################
# Bibtex utilities
#################################################################


def create_bibtex_author(names):
    """Return the parts of the name joined appropriately.
    The BibTex name parsing is best explained in
    http://www.tug.org/TUGboat/tb27-2/tb87hufflen.pdf

    >>> create_bibtex_author([('First Middle', 'von', 'Last', 'Jr.'),\
        ('First', '', 'Last', 'II')])
    'von Last, Jr., First Middle and Last, II, First'

    """
    full_names = []

    for name in names:
        full_name = ''
        first, von, last, jr = name[0:4]

        if all(s.islower() for s in (first, last)):  # {{hooks}, {bell}}
            first = '{%s}' % first
            last = '{%s}' % last

        if von != '':
            full_name += von + ' '
        if last != '':
            full_name += last
        if jr != '':
            full_name += ', ' + jr
        if first != '':
            full_name += ', ' + first
        full_names.append(full_name)

    full_names = " and ".join(full_names)
    full_names = normalize_whitespace(full_names)
    return full_names


def guess_bibtex_type(entry):
    """Guess whether the type of this entry is book, article, etc.

    >>> guess_bibtex_type({'author': [('', '', 'Smith', '')],\
        'eventtitle': 'Proceedings of WikiSym 08',\
        'publisher': 'ACM',\
        'title': 'A Great Paper',\
        'venue': 'Porto, Portugal California',\
        'year': '2008'})
    'inproceedings'

    """
    if 'entry_type' in entry:         # already has a type
        et = entry['entry_type']
        if et in BIBLATEX_TYPES:
            pass
        elif et in CSL_TYPES:
            et = CSL_BIBLATEX_TYPE_MAP[et]
        else:
            print(("Unknown entry_type = %s" % et))
            sys.exit()
        return et

    if 'entry_type' in entry:         # already has a type
        return entry['entry_type']
    else:
        et = 'misc'
        if 'eventtitle' in entry:
            if 'author' in entry:           et = 'inproceedings'
            else:                           et = 'proceedings'
        elif 'booktitle' in entry:
            if 'editor' not in entry:       et = 'inbook'
            else:
                if 'author' in entry or \
                    'chapter' in entry:      et = 'incollection'
                else:                        et= 'collection'
        elif 'journal' in entry:             et = 'article'

        elif 'author' in entry and 'title' in entry and 'publisher' in entry:
                                            et = 'book'
        elif 'institution' in entry:
            et = 'report'
            if 'type' in entry:
                if 'report' in entry['type'].lower(): et = 'report'
                if 'thesis' in entry['type'].lower(): et = 'mastersthesis'
                if 'dissertation' in entry['type'].lower(): et = 'phdthesis'
        elif 'url' in entry:                et = 'online'
        elif 'doi' in entry:                et = 'online'
        elif 'year' not in entry:           et = 'unpublished'

        return et


def guess_csl_type(entry):
    """Guess whether the type of this entry is book, article, etc.

    >>> guess_csl_type({'author': [('', '', 'Smith', '')],\
        'eventtitle': 'Proceedings of WikiSym 08',\
        'publisher': 'ACM',\
        'title': 'A Great Paper',\
        'venue': 'Porto, Portugal California',\
        'year': '2008'})
    ('paper-conference', None)

    """
    genre = None
    if 'entry_type' in entry:         # already has a type
        et = entry['entry_type']
        if et in CSL_TYPES:
            return et, genre
        elif et in BIBLATEX_TYPES:
            if et == 'mastersthesis':
                return 'thesis', "Master's thesis"
            elif et == 'phdthesis':
                return 'thesis', "PhD thesis"
            else:
                return BIBLATEX_CSL_TYPE_MAP[et], genre
        else:
            print(("Unknown entry_type = %s" % et))
            sys.exit()
    et = 'no-type'
    if any(c in entry for c in CSL_SHORTCUTS.values()):
        # info("looking at containers for %s" % entry)
        if 'c_journal' in entry:            et = 'article-journal'
        if 'c_magazine' in entry:           et = 'article-magazine'
        if 'c_newspaper' in entry:          et = 'article-newspaper'
        if 'c_dictionary' in entry:         et = 'entry-dictionary'
        if 'c_encyclopedia' in entry:       et = 'entry-encyclopedia'
        if 'c_forum' in entry:              et = 'post'
        if 'c_blog' in entry:               et = 'post-weblog'
        if 'c_web' in entry:                et = 'webpage'
    else:
        if 'eventtitle' in entry:
            if 'publisher' in entry:        et = 'paper-conference'
            else:                           et = 'speech'
        elif 'booktitle' in entry:
            if 'editor' in entry:           # collection or incollection
                if 'chapter' in entry:      et = 'chapter'
                else:                       et = 'book'   # ? collection
            elif 'organization' in entry:   et = 'paper-conference'
            else:                           et = 'chapter'
        elif 'journal' in entry:            et = 'article-journal'

        elif 'author' in entry and 'title' in entry and 'publisher' in entry:
                                            et = 'book'
        elif 'author' not in entry:
            if 'venue' in entry:            et = 'book'         # ? proceedings
            if 'editor' in entry:           et = 'book'         # ? collection
        elif 'institution' in entry:
            et = 'report'
            if 'type' in entry:
                org_subtype = entry['type'].lower()
                if 'report' in org_subtype: et = 'report'
                if 'thesis' in org_subtype or 'dissertation' in org_subtype:
                                            et = 'thesis'
        elif 'url' in entry:                et = 'webpage'
        elif 'doi' in entry:                et = 'article'
        elif 'year' not in entry:           et = 'manuscript'

    # APA specific strings for CSL
    # http://sourceforge.net/p/xbiblio/mailman/message/34324611/
    if et == 'post':
        genre = 'Online forum comment'
    elif et == 'post-weblog':
        genre = 'Web log message'
    if 'url' in entry:
        if any([site in entry['url'] for site in {
                'youtube.com', 'vimeo.com'}]):
            genre = 'Video file'

    return et, genre


def bibformat_title(title):
    """Title case text, and preserve/bracket proper names/nouns
    See http://nwalsh.com/tex/texhelp/bibtx-24.html
    >>> bibformat_title("Wikirage: What's hot now on Wikipedia")
    "{Wikirage:} {What's} Hot Now on {Wikipedia}"
    >>> bibformat_title('Re: "Suicide methods" article')
    "{Re:} `{Suicide} Methods' Article"
    >>> bibformat_title('''"Am I ugly?": The "disturbing" teen YouTube trend''')
    "`Am {I} Ugly?': {The} `Disturbing' Teen {YouTube} Trend"

    """
    protected_title = cased_title = quoted_title = []

    articles = {'a', 'an', 'the'}
    conjunctions = {'and', 'but', 'for', 'or', 'nor'}
    contractions = {'s', 't', 've', 're'}   # following apostrophe
    others = set()
    prepositions = {
        'aboard', 'about', 'above', 'across', 'after', 'against', 'along',
        'among', 'around', 'as', 'at', 'before', 'behind', 'below',
        'beneath', 'beside', '', 'between', 'beyond', 'but', 'by',
        'concerning', 'despite', 'down', 'during', 'except', 'for',
        'from', 'in', '', 'into', 'like', 'near',
        'of', 'off', 'on', 'onto', 'out', 'outside', 'over',
        'past', 'per', 'regarding', 'since',
        'through', 'throughout', 'till', 'to', 'toward',
        'under', 'underneath', 'until', 'up', '', 'upon', 'versus',
        'with', 'within', 'without'
    }
    words2ignore = articles | conjunctions | contractions | others \
       | prepositions
    words2protect = {'vs.', 'oldid'}

    whitespace_pat = re.compile(r"""(\s+['(`"]?)""", re.UNICODE)  # \W+
    words = whitespace_pat.split(title)

    chunk_pat = re.compile(r"""([-:])""", re.UNICODE)

    def my_title(text):
        '''title case after some chars, but not ['.] like .title()'''

        text_list = list(text)
        text_list[0] = text_list[0].upper()
        for chunk in chunk_pat.finditer(text):
            index = chunk.start()
            if index+1 < len(text_list):
                text_list[index+1] = text_list[index+1].upper()
        return ''.join(text_list)

    for word in words:
        if len(word) > 0:
            # info("word = '%s'" % (word))
            if not (word[0].isalpha()):
                # info("not (word[0].isalpha())")
                cased_title.append(word)
            elif word in words2ignore:
                # info("word in words2ignore")
                cased_title.append(word)
            elif (word in words2protect):
                # info("protecting lower '%s'" % (word))
                cased_title.append('{%s}' % word)
            elif (word[0].isupper()):
                # info("protecting title '%s'" % (word))
                cased_title.append('{%s}' % my_title(word))
            else:
                # info("else nothing")
                cased_title.append(my_title(word))
    quoted_title = ''.join(cased_title)

    # convert quotes to LaTeX then convert doubles to singles within the title
    if quoted_title[0] == '"':  # First char is a quote
        quoted_title = '``%s' % quoted_title[1:]
    # open quote
    quoted_title = quoted_title.replace(' "', ' ``').replace(" '", " `")
    # close quote
    quoted_title = quoted_title.replace('" ', "'' ")
    # left-over close quote
    quoted_title = quoted_title.replace('"', "''")
    # single quotes
    quoted_title = quoted_title.replace('``', '`').replace("''", "'")

    return quoted_title

#################################################################
# Emitters
#################################################################

EXCLUDE_URLS = {'search?q=cache', 'proquest', 'books.google',
                'amazon.com'}
ONLINE_JOURNALS = {'firstmonday.org', 'media-culture.org', 'salon.com',
                   'slate.com'}


def emit_biblatex(entries):
    """Emit a biblatex file, with option to emit bibtex"""
    # dbg("entries = '%s'" % (entries))

    for key, entry in sorted(entries.items()):
        entry_type = guess_bibtex_type(entry)
        entry_type_copy = entry_type
        # if authorless (replicated in container) then delete
        container_values = [entry[c] for c in CONTAINERS if c in entry]
        if entry['ori_author'] in container_values:
            del entry['author']

        # bibtex syntax accommodations
        if 'eventtitle' in entry and 'booktitle' not in entry:
            entry['booktitle'] = 'Proceedings of %s' % entry['eventtitle']
        if opts.bibtex:
            if 'url' in entry:  # most bibtex styles doesn't support url
                note = ' Available at: \\url{%s}' % entry['url']
                if 'urldate' in entry:
                    urldate = "%s-%s-%s" % (
                        entry['urldate'][0:4],  # year
                        entry['urldate'][4:6],  # month
                        entry['urldate'][6:8])  # day
                    note += ' [Accessed %s]' % urldate
                entry['note'] = entry.setdefault('note', '') + note
            if entry_type == 'online':
                entry_type_copy = 'misc'
            if entry_type == 'report':
                entry_type_copy = 'techreport'
        if opts.bibtex or opts.year:
            if 'date' in entry:
                del entry['date']
        else:  # remove bibtex fields from biblatex
            for token in ('year', 'month', 'day'):
                if token in entry:
                    del entry[token]

        # if an edited collection, remove author and booktitle
        if all(f in entry for f in ('author', 'editor', 'title', 'booktitle')):
            if entry['author'] == entry['editor'] and \
               entry['title'] == entry['booktitle']:
                    del entry['author']
                    del entry['booktitle']

        # CSL type and field conversions
        # info("entry = %s" % entry)
        for field in ('c_blog', 'c_web', 'c_forum'):
            if field in entry:
                entry_type_copy = 'online'
                entry['organization'] = entry[field]
                del entry[field]
                continue
        for field in ('c_journal', 'c_magazine',
                      'c_newspaper'):
            if field in entry:
                entry_type_copy = 'article'
                entry['journal'] = entry[field]
                del entry[field]
                continue
        for field in ('c_dictionary', 'c_encyclopedia'):
            if field in entry:
                entry_type_copy = 'inreference'
                entry['booktitle'] = entry[field]
                del entry[field]
                continue

        opts.outfd.write('@%s{%s,\n' % (entry_type_copy, entry['identifier']))

        for short, field in sorted(list(BIB_SHORTCUTS.items()),
                                   key=lambda t: t[1]):
            if field in entry and entry[field] is not None:
                # critical("short, field = '%s , %s'" % (short, field))
                # skip these fields
                if field in ('identifier', 'entry_type', 'ori_author'):
                    continue
                if field == 'urldate' and 'url' not in entry:
                    continue  # no url, no 'read on'
                if field in ('url'):
                    # info("url = %s" % entry[field])
                    if any(ban for ban in EXCLUDE_URLS if ban in entry[field]):
                        # info("banned")
                        continue
                    # if online_only and not (online or online journal)
                    if opts.online_urls_only and not (
                            entry_type == 'online' or
                            any(j for j in ONLINE_JOURNALS
                                if j in entry['url'])):
                        # info("not online")
                        continue

                # skip fields not in bibtex
                if opts.bibtex and field not in BIBTEX_FIELDS:
                        continue

                # if entry[field] not a proper string, make it so
                value = entry[field]
                # info("value = %s; type = %s" % (value, type(value)))
                if field in ('author', 'editor', 'translator'):
                    value = create_bibtex_author(value)
                if opts.bibtex and field == 'month':
                    value = DIGIT2MONTH[str(int(value))]

                # escape latex brackets.
                #   url and howpublished shouldn't be changed
                #   author may have curly brackets that should not be escaped
                if field not in ('author', 'url', 'howpublished'):  # 'note',
                    value = escape_latex(value)

                # protect case in titles
                if field in ('title', 'shorttitle'):
                    value = bibformat_title(value)

                opts.outfd.write('   %s = {%s},\n' % (field, value))
        opts.outfd.write("}\n")

def emit_yaml_csl(entries):
    """Emit citations in YAML/CSL for input to pandoc

    See: http://reagle.org/joseph/2013/08/bib-mapping.html
        http://www.yaml.org/spec/1.2/spec.html
        http://jessenoller.com/blog/2009/04/13/yaml-aint-markup-language-completely-different

    """
    # import yaml

    def esc_yaml(s):
        if s:  # faster to just quote than testing for tokens
            s = s.replace('"', r"\'")
            # s = s.replace("#", r"\#") # this was introducing slashes in URLs
            # s = s.replace("@", r"\@") # not needed? causing bugs; delete
            s = '"%s"' %s
        return s

    def emit_yaml_people(people):
        """yaml writer for authors and editors"""

        for person in people:
            # info("person = '%s'" % (' '.join(person)))
            # bibtex ('First Middle', 'von', 'Last', 'Jr.')
            # CSL ('family', 'given', 'suffix' 'non-dropping-particle',
            #      'dropping-particle')
            given, particle, family, suffix = person
            opts.outfd.write('  - family: %s\n' % esc_yaml(family))
            if given:
                opts.outfd.write('    given: %s\n' % esc_yaml(given))
                # opts.outfd.write('    given:\n')
                # for given_part in given.split(' '):
                #     opts.outfd.write('    - %s\n' % esc_yaml(given_part))
            if suffix:
                opts.outfd.write('    suffix: %s\n' % esc_yaml(suffix))
            if particle:
                opts.outfd.write('    non-dropping-particle: %s\n' %
                                 esc_yaml(particle))

    def emit_yaml_date(date, season=None):
        """yaml writer for dates"""
        # info("date '%s'" % date)
        year, month, day = (date.split('-') + 3 * [None])[0:3]
        if year:
            opts.outfd.write('    year: %s\n' % year)
        if month:
            opts.outfd.write('    month: %s\n' % month)
        if day:
            opts.outfd.write('    day: %s\n' % day)
        if season:
            opts.outfd.write('    season: %s\n' % season)

    def yaml_protect_case(title):
        """Preserve/bracket proper names/nouns
        https://github.com/jgm/pandoc-citeproc/blob/master/man/pandoc-citeproc.1.md
        >>> yaml_protect_case("The iKettle – a world off its rocker")
        "The <span class='nocase'>iKettle</span> – a world off its rocker"
        """
        protect_pat = re.compile(r'\b([a-z]+[A-Z]\S+)\b')
        return protect_pat.sub(r"<span class='nocase'>\1</span>", title)

    # begin YAML file
    # http://blog.martinfenner.org/2013/07/30/citeproc-yaml-for-bibliographies/#citeproc-yaml
    opts.outfd.write('---\n')
    opts.outfd.write('references:\n')

    for key, entry in sorted(entries.items()):
        entry_type, genre = guess_csl_type(entry)
        opts.outfd.write('- id: %s\n' % entry['identifier'])
        opts.outfd.write('  type: %s\n' % entry_type)
        if genre:
            opts.outfd.write('  genre: %s\n' % genre)

        # if authorless (replicated in container) then delete
        container_values = [entry[c] for c in CONTAINERS if c in entry]
        if entry['ori_author'] in container_values:
            if not opts.author_create:
                del entry['author']
            else:
                entry['author'] = [['', '', ''.join(entry['ori_author']), '']]

        for short, field in sorted(list(BIB_SHORTCUTS.items()),
                                   key=lambda t: t[1]):
            if field in entry and entry[field] is not None:
                value = entry[field]
                # info("short, field = '%s , %s'" % (short, field))
                # skipped fields
                if field in ('identifier', 'entry_type',
                             'day', 'month', 'year', 'issue'):
                    continue

                # special format fields
                if field == 'title':
                    opts.outfd.write('  title: %s\n'
                                     % yaml_protect_case(esc_yaml((value))))
                    continue
                if field in ('author', 'editor', 'translator'):
                    opts.outfd.write('  %s:\n' % field)
                    emit_yaml_people(entry[field])
                    continue
                if field in ('date', 'origdate', 'urldate'):
                    if entry[field] == '0000':
                        continue
                    if field == 'date':
                        season = entry['issue'] if 'issue' in entry else None
                        opts.outfd.write('  issued:\n')
                        emit_yaml_date(entry[field], season)
                    if field == 'origdate':
                        opts.outfd.write('  original-date:\n')
                        emit_yaml_date(entry[field])
                    if field == 'urldate':
                        opts.outfd.write('  accessed:\n')
                        emit_yaml_date(entry[field])
                    continue

                if field == 'urldate' and 'url' not in entry:
                    continue  # no url, no 'read on'
                if field == 'url':
                    # info("url = %s" % entry[field])
                    if any(ban for ban in EXCLUDE_URLS if ban in entry[field]):
                        # info("banned")
                        continue
                    # skip articles+URL w/ no pagination & other offline types
                    if opts.online_urls_only:
                        # info("online_urls_only")
                        # don't skip online types
                        if entry_type in ('post', 'post-weblog', 'webpage'):
                            pass
                        # skip items that are paginated
                        elif 'pages' in entry:
                            # info("  skipping url, paginated item")
                            continue
                if field == 'eventtitle' and 'container-title' not in entry:
                    opts.outfd.write('  container-title: "Proceedings of %s"\n'
                                     % entry['eventtitle'])
                if field == 'c_blog' and entry[field] == 'Blog':
                    continue

                # info('field = %s' % (field))
                if field in CONTAINERS:
                    field = 'container-title'
                if field in BIBLATEX_CSL_FIELD_MAP:
                    # info("bib2csl field FROM =  %s" % (field))
                    field = BIBLATEX_CSL_FIELD_MAP[field]
                    # info("bib2csl field TO   = %s" % (field))
                opts.outfd.write("  %s: %s\n" % (field, esc_yaml(value)))
    opts.outfd.write('...\n')


def emit_wp_citation(entries):
    """Emit citations in Wikipedia's {{citation}} template format.

    See: http://en.wikipedia.org/wiki/Template:Cite

    """

    def output_wp_names(field, names):
        """Rejigger names for WP odd author and editor conventions."""
        name_num = 0
        for name in names:
            name_num += 1
            if field == 'author':
                prefix = ''
                suffix = name_num
            elif field == 'editor':
                prefix = 'editor%s-' % str(name_num)
                suffix = ''
            opts.outfd.write(
                '| %sfirst%s = %s\n' % (prefix, suffix, name[0]))
            opts.outfd.write(
                '| %slast%s = %s\n' % (prefix, suffix, ' '.join(name[1:])))

    for key, entry in sorted(entries.items()):
        opts.outfd.write('{{ citation\n')
        if 'identifier' in entry:
            wp_ident = get_ident(entry, entries, delim=" & ")
            opts.outfd.write('| ref = {{sfnref|%s}}\n' % wp_ident)

        for short, field in list(BIB_SHORTCUTS.items()):
            if field in entry and entry[field] is not None:
                value = entry[field]
                if field in ('annotation', 'custom1', 'custom2',
                             'day', 'entry_type', 'identifier', 'chapter',
                             'keyword', 'month', 'shorttitle', 'year'):
                    continue
                elif field == 'author':
                    output_wp_names(field, entry[field])
                    continue
                elif field == 'editor':
                    output_wp_names(field, entry[field])
                    continue
                elif field == 'title':  # TODO: convert value to title case?
                    if 'booktitle' in entry:
                        field = 'chapter'
                elif field in BIBLATEX_WP_FIELD_MAP:
                    field = BIBLATEX_WP_FIELD_MAP[field]
                opts.outfd.write('| %s = %s\n' % (field, value))
        opts.outfd.write("}}\n")


def emit_results(entries, query, results_file):
    """Emit the results of the query"""

    def reverse_print(node, entry):
        """Move locator number to the end of the text with the Bibtex key"""
        style_ref, text = node.get('STYLE_REF', 'default'), node.get('TEXT')
        prefix = '&gt; ' if style_ref == 'quote' else ''
        # don't reverse short texts and certain style refs
        if len(text) < 50 or style_ref in ['author', 'title', 'cite']:
            cite = ''
        else:
            locator = ''
            locator_pat = re.compile(
                '^(?:<strong>)?([\d-]+)(?:</strong>)? (.*)')
            matches = locator_pat.match(text)
            if matches:
                text = matches.group(2)
                locator = matches.group(1)
                # http://ctan.mirrorcatalogs.com/macros/latex/contrib/biblatex/doc/biblatex.pdf
                # biblatex: page, column, line, verse, section, paragraph
                # kindle: location
                if 'pagination' in entry:
                    if entry['pagination'] == 'section':
                        locator = ', sec. %s' % locator
                    elif entry['pagination'] == 'paragraph':
                        locator = ', para. %s' % locator
                    elif entry['pagination'] == 'location':
                        locator = ', loc. %s' % locator
                    elif entry['pagination'] == 'chapter':
                        locator = ', ch. %s' % locator
                    elif entry['pagination'] == 'verse':
                        locator = ', vers. %s' % locator
                    elif entry['pagination'] == 'column':
                        locator = ', col. %s' % locator
                    elif entry['pagination'] == 'line':
                        locator = ', line %s' % locator
                    else:
                        raise Exception(
                            "unknown locator '%s' for '%s' in '%s'"
                            % (entry['pagination'], entry['title'],
                               entry['custom2']))
                else:
                    if '-' in locator:
                        locator = ', pp. %s' % locator
                    else:
                        locator = ', p. %s' % locator
            cite = ' [@%s%s]' % (entry['identifier'].replace(' ', ''), locator)

        hypertext = text
        if 'LINK' in node.attrib:
            hypertext = '<a href="%s"> %s</a>' % (escape(
                                                  node.get('LINK')), text)

        results_file.write('    <li class="%s">%s%s%s</li>\n'
                           % (style_ref, prefix, hypertext, cite))

    def pretty_print(node, entry=None, spaces='          '):
        """Pretty print a node and descendants into indented HTML"""
        # bug: nested titles are printed twice. 101217
        spaces = spaces + '  '  # indent the next list
        if node.get('TEXT') is not None:
            reverse_print(node, entry)
        # I should clean all of this up to use simpleHTMLwriter
        if len(node) > 0:
            results_file.write('%s<ul class="container">\n' % spaces)
            for child in node:
                if child.get('STYLE_REF') == 'author':
                    break
                pretty_print(child, entry, spaces)
            results_file.write('%s</ul>%s\n' % (spaces, spaces))

    def get_url_query(token):
        """Return the URL for an HTML link to the actual title"""
        token = token.replace('<strong>', '').replace('</strong>', '')
        # urllib won't accept unicode
        token = urllib.parse.quote(token.encode('utf-8'))
        # dbg("token = '%s' type = '%s'" % (token, type(token)))
        url_query = \
            escape("http://reagle.org/joseph/plan/search.cgi?query=%s") % token
        # dbg("url_query = '%s' type = '%s'" % (url_query, type(url_query)))
        return url_query

    def get_url_MM(file_name):
        """Return URL for the source MindMap based on whether CGI or cmdline"""
        if __name__ == '__main__':
            return file_name
        else:                               # CGI
            return 'file:///Users/%s' % file_name[6:]  # change from /home/

    def print_entry(identifier, author, date, title, url,
                    MM_mm_file, base_mm_file, close='</li>\n'):

        identifier_html = '<li class="identifier_html"><a href="%s">%s</a>' % (
            get_url_query(identifier), identifier)
        title_html = '<a href="%s">%s</a>' % (get_url_query(title), title)
        if url:
            link_html = '[<a href="%s">url</a>]' % url
        else:
            link_html = ''
        from_html = 'from <a href="%s">%s</a>' % (MM_mm_file, base_mm_file)
        results_file.write('  %s, <em>%s</em> %s [%s]%s'
                           % (identifier_html, title_html, link_html,
                              from_html, close))
    for key, entry in sorted(entries.items()):
        identifier = entry['identifier']
        author = create_bibtex_author(entry['author'])
        title = entry['title']
        date = entry['date']
        url = entry.get('url', '')
        base_mm_file = os.path.basename(entry['_mm_file'])
        MM_mm_file = get_url_MM(entry['_mm_file'])

        # if I am what was queried, print all of me
        if entry['identifier'] == opts.query:
            results_file.write('          <li class="li_entry_identifier">\n'
                               '          <ul class="tit_child">\n'),
            results_file.write(
                '<li style="text-align: right">[<a href="%s">%s</a>]</li>'
                % (MM_mm_file, base_mm_file),)
            fl_names = ', '.join(name[0] + ' '
                                 + name[2] for name in entry['author'])
            title_mdn = "%s" % (title)
            if url:
                title_mdn = "[%s](%s)" % (title, url)
            results_file.write(
                '<li class="mdn">[%s]: %s, %s, "%s".</li>'
                % (identifier, fl_names, date[0:4], title_mdn))
            results_file.write('<li class="author">%s</li>' % fl_names)
            pretty_print(entry['_title_node'], entry)
            results_file.write('\n          </ul>\n</li>\n'),

        # if some nodes were matched, PP with citation info reversed
        if '_node_results' in entry:
            print_entry(identifier, author, date, title, url,
                        MM_mm_file, base_mm_file,
                        '<ul class="li_node_results">\n')
            for node in entry['_node_results']:
                reverse_print(node, entry)
            results_file.write('  </ul></li>\n')

        # if my author or title matched, print biblio w/ link to complete entry
        elif '_author_result' in entry:
            author = entry['_author_result'].get('TEXT') + entry['year']
            print_entry(identifier, author, date, title,
                        url, MM_mm_file, base_mm_file)
        elif '_title_result' in entry:
            title = entry['_title_result'].get('TEXT')
            print_entry(identifier, author, date, title,
                        url, MM_mm_file, base_mm_file)

#################################################################
# Mindmap parsing and bib building
#################################################################


def parse_names(names):
    """Do author parsing magic to figure out name components.

    http://artis.imag.fr/~Xavier.Decoret/resources/xdkbibtex/bibtex_summary.html
    http://code.google.com/p/bibstuff/source/browse/trunk/bibname.py?r=6
        parse_raw_names_parts()

    >>> parse_names('First Middle von Last Jr.')
    [('First Middle', 'von', 'Last', 'Jr.')]

    >>> parse_names('First Last, Last')
    [('First', '', 'Last', ''), ('', '', 'Last', '')]

    >>> parse_names('First van der Last, First van der Last II, van Last')
    [('First', 'van der', 'Last', ''), ('First', 'van der', 'Last', 'II'), ('', 'van', 'Last', '')]

    """
    particles = ("al", "bin", "da", "de", "de la", "Du", "la",
                 "van", "van den", "van der", "von",
                 "Van", "Von")
    suffixes = ("Jr.", "Sr.", "II", "III", "IV")
    names_p = []

    # info("names = '%s'" % (names))
    names_split = names.split(',')
    for name in names_split:
        # info("name = '%s'" % (name))
        first = last = von = jr = ''
        chunks = name.strip().split()

        if 'van' in chunks and chunks[chunks.index('van') + 1] in (
                'den', 'der'):
                    chunks[chunks.index('van'):chunks.index('van') + 2] = \
                        ['van ' + chunks[chunks.index('van') + 1]]

        if len(chunks) > 1:
            if chunks[-1] in suffixes:
                jr = chunks.pop(-1)
            last = chunks.pop(-1)
            if len(chunks) > 0:
                if chunks[-1] in particles:
                    von = chunks.pop(-1)
            first = ' '.join(chunks)
        else:
            last = chunks[0]

        names_p.append((first, von, last, jr))
    return names_p


def commit_entry(entry, entries):
    """Place an entry in the entries dictionary
    with default values if need be"""
    if entry != {}:
        entry.setdefault('author', [('', 'John', 'Doe', '')])
        entry.setdefault('title', 'Unknown')
        entry.setdefault('year', '0000')
        entry.setdefault('_mm_file', '')

        # pull the citation, create an identifier, and enter in entries
        try:
            pull_citation(entry)    # break the citation up
        except:
            print(("pull_citation error on %s: %s"
                   % (entry['author'], entry['_mm_file'])))
            raise
        entry['identifier'] = get_ident(entry, entries)
        entries[entry['identifier']] = entry


def walk_freeplane(node, mm_file, entries, links):
    """Walk the freeplane XML tree and build:
    1. a dictionary of bibliographic entries.
    2. (optionally) for any given entry, lists of author, title, or
        other nodes that match a query.

    This function had originally been implemented recursively, but now
    iterates over a depth-first order list of tree nodes in order to
    satisfy the two requirements:
    1. a single author may have more than one title, and
    2. references without a year should end up in entries with year='0000'.
    Consequently, an entry is only committed when a new title
    is encountered or it is the last entry.

    """
    author = author_node = title = cite = annotation = results = None
    entry = {}

    if useLXML is False:
        parent_map = dict((c, p) for p in node.getiterator() for c in p)
        def get_parent(node):
            return parent_map[node]
    elif useLXML is True:
        def get_parent(node):
            return node.getparent()

    def query_highlight(node, query_c):
        """ Return a modified node with matches highlighted"""
        if query_c.search(node.get('TEXT')):
            result = query_c.sub(
                lambda m: "<strong>%s</strong>" % m.group(),
                node.get('TEXT'))
            node.set('TEXT', result)
            return node
        else:
            return None

    def get_author_node(node):
        """ Return the nearest author node ancestor """
        ancestor = get_parent(node)
        # dbg(node.get('TEXT'))
        while ancestor.get('STYLE_REF') != 'author':
            ancestor = get_parent(ancestor)
        return ancestor

    for d in node.getiterator():
        if 'LINK' in d.attrib:                  # found a local reference link
            if (not d.get('LINK').startswith('http:')
                    and d.get('LINK').endswith('.mm')):
                links.append(unescape_XML(d.get('LINK')))
        # skip nodes that are structure, comment, and empty of text
        if 'STYLE_REF' in d.attrib and d.get('TEXT'):
            if d.get('STYLE_REF') == 'author':
                # pass author as it will be fetched upon new title
                pass
            elif d.get('STYLE_REF') == 'title':
                commit_entry(entry, entries)     # new entry, so store previous
                entry = {}                       # and create new one
                # because entries are based on unique titles, author processing
                # is deferred until now when a new title is found
                author_node = get_author_node(d)
                entry['ori_author'] = unescape_XML(author_node.get('TEXT'))
                entry['author'] = parse_names(entry['ori_author'])
                entry['title'] = unescape_XML(d.get('TEXT'))
                entry['_mm_file'] = mm_file
                entry['_title_node'] = d
                if 'LINK' in d.attrib:
                    entry['url'] = d.get('LINK')
                if opts.query_c:
                    author_highlighted = query_highlight(author_node, opts.query_c)
                    if author_highlighted is not None:
                        entry['_author_result'] = author_highlighted
                    title_highlighted = query_highlight(d, opts.query_c)
                    if title_highlighted is not None:
                        entry['_title_result'] = title_highlighted
            else:
                if d.get('STYLE_REF') == 'cite':
                    entry['cite'] = unescape_XML(d.get('TEXT'))
                elif d.get('STYLE_REF') == 'annotation':
                    entry['annotation'] = unescape_XML(d.get('TEXT').strip())
                if opts.query_c:
                    node_highlighted = query_highlight(d, opts.query_c)
                    if node_highlighted is not None:
                        entry.setdefault(
                            '_node_results', []).append(node_highlighted)

    commit_entry(entry, entries)  # commit the last entry as no new titles left

    return entries, links


RESULT_FILE_HEADER = """<!DOCTYPE html PUBLIC "-//W3C//DTD HTML 4.01 Transitional//EN"
      "http://www.w3.org/TR/html4/loose.dtd">
    <html>
    <head>
    <meta http-equiv="Content-Type"
    content="text/html; charset=UTF-8" />
    <link href="http://reagle.org/joseph/2005/01/mm-print.css"
    rel="stylesheet" type="text/css" />
"""

RESULT_FILE_QUERY_BOX = """    <title>Results for '%s'</title>
    </head>
    <body>
        <div>
            <form method="get" action="http://reagle.org/joseph/plan/search.cgi">
            <input type="submit" value="Go" name="Go" /> <input type="text" size="25"
            name="query" maxlength="80" /> <input type="radio" name="sitesearch"
            value="BusySponge" /> BS <input type="radio" name="sitesearch"
            checked="checked" value="MindMap" /> MM</form>
        </div>
        <h2>Results for '%s'</h2>
        <ul>
"""


def build_bib(file_name, output):
    """Collect the files to walk and invoke functions to build a bib"""

    links = []          # list of other files encountered in the mind map
    done = []           # list of files processed, kept to prevent loops
    entries = OrderedDict()  # dict of {id : {entry}}, by insertion order
    mm_files = []
    mm_files.append(file_name)  # list of file encountered (e.g., chase option)
    # dbg("   mm_files = %s" % mm_files)
    while mm_files:
        mm_file = mm_files.pop()
        if mm_file in done:
            continue
        else:
            # dbg("   processing %s" % mm_file)
            try:
                doc = parse(mm_file).getroot()
            except IOError as err:
                # dbg("    failed to parse %s" % mm_file)
                continue
            # dbg("    successfully parsed %s" % mm_file)
            entries, links = walk_freeplane(doc, mm_file, entries, links=[])
            if opts.chase:
                for link in links:
                    link = os.path.abspath(
                        os.path.dirname(mm_file) + '/' + link)
                    if link not in done:
                        if not any([word in link for word in (
                                'syllabus',
                                'readings')]):
                            # dbg("    placing %s in mm_files" % link)
                            mm_files.append(link)
            done.append(os.path.abspath(mm_file))

    if opts.query:
        results_file_name = TMP_DIR + 'query-thunderdell.html'
        if os.path.exists(results_file_name):
            os.remove(results_file_name)
        try:
            results_file = codecs.open(results_file_name, "w", "utf-8")
        except IOError:
            print(("There was an error writing to", results_file_name))
            sys.exit()
        results_file.write(RESULT_FILE_HEADER)
        results_file.write(RESULT_FILE_QUERY_BOX % (opts.query, opts.query))
        emit_results(entries, opts.query, results_file)
        results_file.write('</ul></body></html>\n')
        results_file.close()
        if not opts.cgi:
            webbrowser.open('file://%s' % results_file_name)
    elif opts.pretty:
        results_file_name = TMP_DIR + 'pretty-print.html'
        try:
            results_file = codecs.open(results_file_name, "w", "utf-8")
        except IOError:
            print(("There was an error writing to", results_file_name))
            sys.exit()
        results_file.write(RESULT_FILE_HEADER)
        results_file.write('    <title>Pretty Mind Map</title></head>'
                           '<body>\n<ul class="top">\n')
        for entry in list(entries.values()):
            opts.query = entry['identifier']
            emit_results(entries, opts.query, results_file)
        results_file.write('</ul></body></html>\n')
        results_file.close()
        if not opts.cgi:
            webbrowser.open('file://%s' % results_file_name.encode('utf-8'))
    else:
        output(entries)
    return


def _test_results():
    """
    Tests the overall parsing of Mindmap XML and the relationships between
    authors with multiple titles and nested authors.

    >>> call('fe ~/bin/fe/tests/authorless.mm > \
    /tmp/authorless.txt; \
    diff ~/bin/fe/tests/authorless.txt /tmp/authorless.txt', shell=True)
    0
    >>> call('fe ~/bin/fe/tests/author-child.mm > \
    /tmp/author-child.txt; \
    diff ~/bin/fe/tests/author-child.txt /tmp/author-child.txt', shell=True)
    0
    >>> call('fe ~/bin/fe/tests/author-descendent.mm > \
    /tmp/author-descendent.txt; \
    diff ~/bin/fe/tests/author-descendent.txt /tmp/author-descendent.txt', shell=True)
    0
    >>> call('fe ~/bin/fe/tests/date.mm > /tmp/date.txt; \
    diff ~/bin/fe/tests/date.txt /tmp/date.txt', shell=True)
    0
    >>> call('fe ~/bin/fe/tests/online.mm > /tmp/online.txt; \
    diff ~/bin/fe/tests/online.txt /tmp/online.txt', shell=True)
    0
    >>> call('fe ~/bin/fe/tests/title-escapes.mm > \
    /tmp/title-escapes.txt; \
    diff ~/bin/fe/tests/title-escapes.txt /tmp/title-escapes.txt', shell=True)
    0
    >>> call('fe ~/bin/fe/tests/title-title.mm > \
    /tmp/title-title.txt; \
    diff ~/bin/fe/tests/title-title.txt /tmp/title-title.txt', shell=True)
    0
    >>> call('fe ~/bin/fe/tests/von.mm > /tmp/von.txt; \
    diff ~/bin/fe/tests/von.txt /tmp/von.txt', shell=True)
    0

    """

if __name__ == '__main__':
    parser = OptionParser(usage="""usage: %prog [options] [FILE.mm]\n
    Outputs YAML/CSL bibliography.\n
    Note: Keys are created by appending the first letter of first
    3 significant words (i.e., no WP:namespace, articles, conjunctions
    or short prepositions). If only one word, use first, penultimate,
    and last character.""")
    parser.add_option("-a", "--author-create", default=False,
                      action="store_true",
                      help="create author for anon entries using container")
    parser.add_option("-b", "--biblatex", default=False,
                      action="store_true",
                      help="emit biblatex fields")
    parser.add_option("--bibtex", default=False,
                      action="store_true",
                      help="emit bibtex fields rather than biblatex")
    parser.add_option("-c", "--chase",
                      action="store_true", default=False,
                      help="chase links between MMs")
    parser.add_option("-D", "--defaults",
                      action="store_true", default=False,
                      help="chase, output YAML/CSL, use default map "
                           " and output file")
    parser.add_option("-k", "--keys", default='-no-keys',
                      action="store_const", const='-use-keys',
                      help="show bibtex keys in displayed HTML")
    parser.add_option("-f", "--file-out",
                      action="store_true", default=False,
                      help="output goes to FILE.bib")
    parser.add_option("-F", "--fields",
                      action="store_true", default=False,
                      help="show biblatex shortcuts, fields, "
                           "and types used by fe")
    parser.add_option("-l", "--long-url",
                      action="store_true", default=False,
                      help="use long URLs")
    parser.add_option("-o", "--online-urls-only",
                      action="store_true", default=False,
                      help="emit URLs for online resources only")
    parser.add_option("-p", "--pretty",
                      action="store_true", default=False,
                      help="pretty print")
    parser.add_option("-q", "--query",
                      help="query the mindmaps", metavar="QUERY")
    parser.set_defaults(query_c=None)
    parser.add_option("-s", "--style", default="apalike",
                      help="use bibtex stylesheet (default: %default)",
                      metavar="BST")
    parser.add_option("-T", "--tests",
                      action="store_true", default=False,
                      help="run tests")
    parser.add_option('-V', '--verbose', dest='verbose', action='count',
                      default=1,
                      help="Increase verbosity "
                           "(specify multiple times for more)")
    parser.add_option("-w", "--WP-citation", default=False,
                      action="store_true",
                      help="emit Wikipedia {{citation}} format which can be "
                      "cited via {{sfn|Author2004|loc=p. 45}}. "
                      "See: http://en.wikipedia.org/wiki/Template:Cite")
    parser.add_option("-y", "--YAML-CSL", default=False,
                      action="store_true",
                      help="emit YAML/CSL for use with pandoc [default]")

    opts, files = parser.parse_args()
    opts.year = True

    if opts.verbose == 1:
        log_level = logging.CRITICAL
    elif opts.verbose == 2:
        log_level = logging.INFO
    elif opts.verbose >= 3:
        log_level = logging.DEBUG
    logging.basicConfig(level=log_level,
                        format="%(levelno)s %(funcName).5s: %(message)s")

    opts.cgi = False
    opts.outfd = sys.stdout

    if len(files) == 0:     # Default file
        files = DEFAULT_MAPS
    elif len(files) > 1:
        print("Warning: ignoring all files but the first")
    file_name = os.path.abspath(files[0])

    if opts.WP_citation:
        output = emit_wp_citation
    elif opts.bibtex or opts.biblatex:
        output = emit_biblatex
    else:
        opts.YAML_CSL = True
        output = emit_yaml_csl
    if opts.defaults:
        opts.chase = True
        opts.file_out = True
    if opts.file_out:
        if opts.YAML_CSL:
            extension = '.yaml'
        elif opts.bibtex or opts.biblatex:
            extension = '.bib'
        elif opts.WP_citation:
            extension = '.wiki'
        output_fn = os.path.splitext(file_name)[0] + extension
        opts.outfd = codecs.open(output_fn, "w", "utf-8")
    if opts.tests:
        print("Running doctests")
        import doctest
        doctest.testmod()
    if opts.fields:
        print("                           _BIBTEX_TYPES_ (deprecated)")
        print("                  http://intelligent.pe.kr/LaTex/bibtex2.htm\n")
        pretty_tabulate_list(BIBLATEX_TYPES)
        print("                             _EXAMPLES_\n")
        print("         d=2013 in=MIT t=mastersthesis")
        print("         d=2013 in=MIT t=phdthesis")

        print("                            _CSL_TYPES_ (preferred)\n")
        print("                 http://aurimasv.github.io/z2csl/typeMap.xml\n")
        pretty_tabulate_list(BIB_TYPES)
        print("                             _EXAMPLES_\n")
        print("         d=2014 p=ACM et=Conference on FOO ve=Boston")
        print("         d=2013 in=MIT t=thesis g=Undergraduate thesis")
        print("         d=2013 in=MIT t=thesis g=Masters thesis")
        print("         d=2013 in=MIT t=thesis g=PhD dissertation")
        print("\n\n")
        print("                               _FIELD_SHORTCUTS_\n")
        pretty_tabulate_dict(BIB_SHORTCUTS)
        print("         t=bibtex or CSL type")
        print("         ot=organization's subtype (e.g., W3C REC)\n\n")

        sys.exit()
    if opts.query:
        opts.query = urllib.parse.unquote(opts.query)
        opts.query_c = re.compile(re.escape(opts.query), re.IGNORECASE)
        output = emit_results

    build_bib(file_name, output)

    opts.outfd.close()
else:
    class opts:
        cgi = True                # called from cgi
        chase = True              # Follow freeplane links to other local maps
        long_url = False          # Use short 'oldid' URLs for mediawikis
        online_urls_only = False  # Emit urls for @online only
        pretty = False            # Print as HTML with citation at end
        query = None              # Query the bibliographies
        query_c = None            # Query re.compiled<|MERGE_RESOLUTION|>--- conflicted
+++ resolved
@@ -471,11 +471,7 @@
     #     if any([site in entry['url'] for site in ('books.google', 'jstor')]):
     #         entry['url'] = entry['url'].split('&')[0]
 
-<<<<<<< HEAD
-    if 'custom1' in entry:          # read/accessed date
-=======
     if 'custom1' in entry and 'url' in entry:  # read/accessed date for URLs
->>>>>>> be7efc85
         entry['urldate'] = "%s-%s-%s" % (
             entry['custom1'][0:4],  # year
             entry['custom1'][4:6],  # month
